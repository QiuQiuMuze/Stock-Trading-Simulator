# 中国股市模拟交易平台

<<<<<<< HEAD
一个基于 FastAPI + 原生前端的全功能炒股模拟器骨架，实现中国 A 股市场的开盘/收盘节奏、涨跌停限制、随机波动行情以及基础交易功能。每个用户初始拥有 100,000 元人民币，可通过网页界面查看实时行情、单独的个股走势页并执行买卖操作。

## 功能亮点

- ✅ **自动行情引擎**：模拟两段式交易时段（09:30-11:30、13:00-15:00），自动开闭市并限制每日涨跌幅 ±10%。
=======

一个基于 FastAPI + 原生前端的全功能炒股模拟器骨架，实现中国 A 股市场的开盘/收盘节奏、涨跌停限制、随机波动行情以及基础交易功能。每个用户初始拥有 100,000 元人民币，可通过网页界面查看实时行情、单独的个股走势页并执行买卖操作。


## 功能亮点

- ✅ **自动行情引擎**：模拟两段式交易时段（09:30-11:30、13:00-15:00），自动开闭市并限制每日涨跌幅 ±10%。

>>>>>>> 9cfeb56c
- ✅ **沪深 300 只龙头股票**：内置沪深 300 成份股完整列表，模拟更贴近真实市场的多股票环境。
- ✅ **实时推送**：通过 WebSocket 推送最新行情及市场状态，前端即时刷新表格和价格颜色（红涨绿跌）。
- ✅ **交互式走势图**：使用 Chart.js 绘制分时价格曲线，在搜索后进入个股详情页查看独立图表。
- ✅ **模拟账户系统**：注册/登录后即拥有初始 10 万元资金，支持买入/卖出、持仓与交易历史展示，并自动持久化到后端数据库。
- ✅ **账号体系**：提供注册、登录、退出流程，用户名+密码即可使用，无需验证码或复杂校验。
- ✅ **单点登录与搜索**：同一账号在其他页面登录会自动挤掉旧会话，单个浏览器标签页的会话相互独立，并支持根据代码/名称实时搜索筛选股票列表。
- ✅ **独立登录/注册页**：登录、注册与行情页面完全分离，登录后方可进入市场，未登录时不会暴露行情数据。

<<<<<<< HEAD
=======

>>>>>>> 9cfeb56c
## 快速开始

1. **安装依赖**

   ```bash
   python -m venv .venv
   source .venv/bin/activate  # Windows 使用 .venv\Scripts\activate
   pip install -r requirements.txt
   ```

2. **运行服务**

   ```bash
   uvicorn app.main:app --reload
   ```

<<<<<<< HEAD
=======

>>>>>>> 9cfeb56c
3. 浏览器访问 [http://localhost:8000](http://localhost:8000)，在独立页面完成注册或登录后即可进入行情列表和个股详情。

### 账号与数据存储

- 用户凭用户名+密码注册后，系统会在 `data/simulator.db`（SQLite）中持久化账户资金、持仓和交易记录。
- 登录成功后会颁发一次性会话令牌，保存在当前浏览器标签页的 `sessionStorage` 中；同一账号在其他终端或标签页登录时会自动失效旧令牌。
- 每个标签页独立维护会话，方便在同一台设备上同时操作不同账号。
- 退出登录将清除本地缓存但不影响数据库中的历史交易数据。

<<<<<<< HEAD
=======


>>>>>>> 9cfeb56c
## 可选配置

通过环境变量可调节模拟节奏：

| 变量名 | 说明 | 默认值 |
| ------ | ---- | ------ |
| `SIMULATION_SPEED` | 行情刷新速度倍数，>1 表示更快推送 | `1.0` |
| `MARKET_TICK_SECONDS` | 行情引擎基础刷新间隔（秒） | `2.0` |
| `FORCE_MARKET_OPEN` | 设为 `1` 时强制保持开市，便于演示 | `0` |

## 项目结构

```
app/
  main.py          # FastAPI 入口，API 与 WebSocket
  market.py        # 行情与账户模拟核心逻辑
  models.py        # Pydantic 数据模型
static/
  css/style.css    # 页面样式（红涨绿跌、暗色主题）
  js/app.js        # 前端逻辑：行情订阅、表格渲染、交易提交
templates/
<<<<<<< HEAD
=======

>>>>>>> 9cfeb56c
  login.html        # 登录页
  register.html     # 注册页
  app.html          # 行情与交易面板
  stock_detail.html # 个股行情详情
<<<<<<< HEAD
=======

>>>>>>> 9cfeb56c
```

## 后续扩展建议

- 增加 K 线、成交量等更多图表类型
<<<<<<< HEAD
- 扩展行情历史存储或接入真实数据源
- 增加角色/权限控制、风控指标
=======

- 扩展行情历史存储或接入真实数据源
- 增加角色/权限控制、风控指标

>>>>>>> 9cfeb56c
- 完善委托撮合与撮合成交回报

> ⚠️ 本项目仅用于教学与演示目的，所有数据均为随机模拟，不构成任何投资建议。<|MERGE_RESOLUTION|>--- conflicted
+++ resolved
@@ -1,21 +1,12 @@
 # 中国股市模拟交易平台
 
-<<<<<<< HEAD
+
 一个基于 FastAPI + 原生前端的全功能炒股模拟器骨架，实现中国 A 股市场的开盘/收盘节奏、涨跌停限制、随机波动行情以及基础交易功能。每个用户初始拥有 100,000 元人民币，可通过网页界面查看实时行情、单独的个股走势页并执行买卖操作。
 
 ## 功能亮点
 
 - ✅ **自动行情引擎**：模拟两段式交易时段（09:30-11:30、13:00-15:00），自动开闭市并限制每日涨跌幅 ±10%。
-=======
 
-一个基于 FastAPI + 原生前端的全功能炒股模拟器骨架，实现中国 A 股市场的开盘/收盘节奏、涨跌停限制、随机波动行情以及基础交易功能。每个用户初始拥有 100,000 元人民币，可通过网页界面查看实时行情、单独的个股走势页并执行买卖操作。
-
-
-## 功能亮点
-
-- ✅ **自动行情引擎**：模拟两段式交易时段（09:30-11:30、13:00-15:00），自动开闭市并限制每日涨跌幅 ±10%。
-
->>>>>>> 9cfeb56c
 - ✅ **沪深 300 只龙头股票**：内置沪深 300 成份股完整列表，模拟更贴近真实市场的多股票环境。
 - ✅ **实时推送**：通过 WebSocket 推送最新行情及市场状态，前端即时刷新表格和价格颜色（红涨绿跌）。
 - ✅ **交互式走势图**：使用 Chart.js 绘制分时价格曲线，在搜索后进入个股详情页查看独立图表。
@@ -24,10 +15,7 @@
 - ✅ **单点登录与搜索**：同一账号在其他页面登录会自动挤掉旧会话，单个浏览器标签页的会话相互独立，并支持根据代码/名称实时搜索筛选股票列表。
 - ✅ **独立登录/注册页**：登录、注册与行情页面完全分离，登录后方可进入市场，未登录时不会暴露行情数据。
 
-<<<<<<< HEAD
-=======
 
->>>>>>> 9cfeb56c
 ## 快速开始
 
 1. **安装依赖**
@@ -44,10 +32,7 @@
    uvicorn app.main:app --reload
    ```
 
-<<<<<<< HEAD
-=======
 
->>>>>>> 9cfeb56c
 3. 浏览器访问 [http://localhost:8000](http://localhost:8000)，在独立页面完成注册或登录后即可进入行情列表和个股详情。
 
 ### 账号与数据存储
@@ -57,11 +42,7 @@
 - 每个标签页独立维护会话，方便在同一台设备上同时操作不同账号。
 - 退出登录将清除本地缓存但不影响数据库中的历史交易数据。
 
-<<<<<<< HEAD
-=======
 
-
->>>>>>> 9cfeb56c
 ## 可选配置
 
 通过环境变量可调节模拟节奏：
@@ -83,32 +64,21 @@
   css/style.css    # 页面样式（红涨绿跌、暗色主题）
   js/app.js        # 前端逻辑：行情订阅、表格渲染、交易提交
 templates/
-<<<<<<< HEAD
-=======
 
->>>>>>> 9cfeb56c
   login.html        # 登录页
   register.html     # 注册页
   app.html          # 行情与交易面板
   stock_detail.html # 个股行情详情
-<<<<<<< HEAD
-=======
 
->>>>>>> 9cfeb56c
 ```
 
 ## 后续扩展建议
 
 - 增加 K 线、成交量等更多图表类型
-<<<<<<< HEAD
-- 扩展行情历史存储或接入真实数据源
-- 增加角色/权限控制、风控指标
-=======
 
 - 扩展行情历史存储或接入真实数据源
 - 增加角色/权限控制、风控指标
 
->>>>>>> 9cfeb56c
 - 完善委托撮合与撮合成交回报
 
 > ⚠️ 本项目仅用于教学与演示目的，所有数据均为随机模拟，不构成任何投资建议。